--- conflicted
+++ resolved
@@ -1,8 +1,4 @@
 import { LocalNotifications } from '@capacitor/local-notifications';
-<<<<<<< HEAD
-// import { PushNotifications, PushNotificationSchema, ActionPerformed, Token } from '@capacitor/push-notifications';
-=======
->>>>>>> 481c2ddc
 import { Capacitor } from '@capacitor/core';
 import { api } from './api';
 
@@ -55,15 +51,8 @@
     try {
       // Demander les permissions pour les notifications locales
       const localResult = await LocalNotifications.requestPermissions();
-<<<<<<< HEAD
-      console.log('Local notifications permission:', localResult.display);
-
-      // Push notifications temporairement désactivées (pas de Firebase configuré)
-      console.log('Push notifications disabled - no Firebase config');
-=======
 
       // TODO: Push notifications désactivées temporairement (problème Firebase)
->>>>>>> 481c2ddc
 
       this.isInitialized = true;
     } catch (error) {
@@ -72,12 +61,7 @@
   }
 
   private setupListeners() {
-<<<<<<< HEAD
-    // Push notifications listeners désactivés (pas de Firebase configuré)
-    console.log('Push notification listeners disabled - no Firebase config');
-=======
     // Push notifications désactivées temporairement
->>>>>>> 481c2ddc
   }
 
   private async registerTokenOnServer(token: string) {
@@ -227,11 +211,7 @@
 
     return {
       local: localPerms.display,
-<<<<<<< HEAD
-      push: 'disabled' // Push notifications désactivées
-=======
       push: 'disabled' // Push notifications temporairement désactivées
->>>>>>> 481c2ddc
     };
   }
 
